--- conflicted
+++ resolved
@@ -209,23 +209,14 @@
 			}
 
 			// Deliver to Discord
-<<<<<<< HEAD
 			if len(feed.Delivery.DiscordWebhookUrl.Values) > 0 {
 				for _, url := range feed.Delivery.DiscordWebhookUrl.Values {
 					err := brassite.DeliverToDiscord(ctx, url, feedItem, feed.Logo)
 					if err != nil {
 						slog.Error("Failed to deliver to Discord", slog.String("feed_name", feed.Name), slog.Any("error", err))
 
-						sentry.CaptureException(err)
+						sentry.GetHubFromContext(ctx).CaptureException(err)
 					}
-=======
-			if feed.Delivery.DiscordWebhookUrl != "" {
-				err := brassite.DeliverToDiscord(ctx, feed.Delivery.DiscordWebhookUrl, feedItem, feed.Logo)
-				if err != nil {
-					slog.Error("Failed to deliver to Discord", slog.String("feed_name", feed.Name), slog.Any("error", err))
-
-					sentry.GetHubFromContext(ctx).CaptureException(err)
->>>>>>> cc6708f4
 				}
 			}
 
